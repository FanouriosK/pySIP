from .base import BaseRegressor
from .bayesian import BayesRegressor
from .frequentist import FreqRegressor

<<<<<<< HEAD
__all__ = ['BaseRegressor', 'BayesRegressor', 'FreqRegressor']
=======
__all__ = [
    "BaseRegressor",
    "BayesRegressor",
    "FreqRegressor",
]
>>>>>>> debeb54c
<|MERGE_RESOLUTION|>--- conflicted
+++ resolved
@@ -2,12 +2,4 @@
 from .bayesian import BayesRegressor
 from .frequentist import FreqRegressor
 
-<<<<<<< HEAD
-__all__ = ['BaseRegressor', 'BayesRegressor', 'FreqRegressor']
-=======
-__all__ = [
-    "BaseRegressor",
-    "BayesRegressor",
-    "FreqRegressor",
-]
->>>>>>> debeb54c
+__all__ = ['BaseRegressor', 'BayesRegressor', 'FreqRegressor']